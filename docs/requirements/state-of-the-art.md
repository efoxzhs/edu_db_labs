# Аналіз предметної області

## Вступ

<<<<<<< HEAD

=======
>>>>>>> a7d1eb29
Системи управління відкритими даними створені для зберігання, обробки та надання доступу до публічної інформації у форматі, зручному для використання та подальшого аналізу. У цьому документі будуть розглянуті основні концепції та терміни, визначені ключові підходи до управління відкритими даними, а також проведена оцінка різних систем з урахуванням функціональних і нефункціональних вимог (FURPS).
 
## Основні визначення

<<<<<<< HEAD

=======
>>>>>>> a7d1eb29
### Відкриті дані  
Відкриті дані – це інформація, яка надається у вільному доступі для безкоштовного використання, обробки та розповсюдження без обмежень, пов’язаних із авторським правом, патентами чи іншими формами контролю. Такі дані можуть бути використані будь-ким для проведення аналізу, наукових досліджень або розробки нових продуктів і сервісів.  

### База даних  
База даних – це впорядкована сукупність структурованої інформації, яка зберігається та керується за допомогою системи управління базами даних (СУБД). Вона призначена для збереження, обробки та ефективного управління даними, забезпечуючи їхню доступність та цілісність. Бази даних є фундаментом багатьох додатків, сервісів та інформаційних систем, що працюють із великими обсягами даних. Залежно від специфіки використання розрізняють різні типи баз даних, зокрема реляційні (наприклад, MySQL, PostgreSQL) та нереляційні (наприклад, MongoDB, Cassandra). Вибір типу бази даних залежить від потреб користувача та особливостей інформації, що зберігається.  

### Система управління відкритими даними (ODMS)  
Система управління відкритими даними (Open Data Management System, ODMS) – це програмне рішення, яке забезпечує збір, збереження, обробку, публікацію та адміністрування відкритих даних. Вона дає змогу організаціям і державним установам ефективно керувати даними, доступними для загального користування, сприяючи підвищенню прозорості, відповідальності та стимулюючи інновації.  

### API (Інтерфейс програмування додатків)  
API (Application Programming Interface) – це набір методів та правил, які дозволяють різним програмним компонентам взаємодіяти між собою, обмінюватися даними та викликати функції одне одного. API дає змогу одній програмі або сервісу використовувати можливості іншого без необхідності розуміти внутрішню реалізацію його роботи.  

### Метадані  
Метадані – це інформація про самі дані, яка описує їхні характеристики, структуру, походження та контекст. Вони допомагають у впорядкуванні, пошуку, інтерпретації та ефективному управлінні даними.  

#### Основні категорії метаданих:  
- **Описові метадані** – містять відомості про зміст і характеристики даних, допомагаючи користувачам зрозуміти їхнє призначення. Наприклад, це може бути назва набору даних, автор, дата створення, ключові слова тощо.  
- **Структурні метадані** – визначають організацію та формат даних, включаючи схему бази даних, структуру XML-документів або зв’язки між даними.  
- **Адміністративні метадані** – містять інформацію, необхідну для управління, обробки та використання даних.  

### Об'єктно-реляційне відображення (ORM)  
Object-Relational Mapping (ORM) – це підхід до взаємодії з базами даних, який дозволяє працювати з даними у вигляді об'єктів у коді, замість використання SQL-запитів. ORM автоматично перетворює об'єкти на реляційні записи та навпаки, спрощуючи доступ до даних і роблячи процес їх обробки зрозумілішим для розробників. Основна концепція ORM полягає в тому, що кожен клас у програмі відповідає певній таблиці в базі даних, а кожен об'єкт цього класу – окремому запису в таблиці.

## Підходи та способи вирішення завдання

<<<<<<< HEAD

=======
>>>>>>> a7d1eb29
### **Збір даних**  

#### **Опитування**  
📌 **Приклад використання**:  
- Збір інформації про рівень задоволеності клієнтів.  

🛠 **Інструменти**:  
- Google Forms  
- SurveyMonkey  
- Typeform  

✅ **Переваги**:  
- Простота у створенні та поширенні  
- Можливість отримання специфічних даних  

❌ **Недоліки**:  
- Залежність від респондентів  
- Ризик упередженості у відповідях  

---

#### **Аналіз соціальних мереж**  
📌 **Приклад використання**:  
- Вивчення громадської думки щодо політичних кампаній  

🛠 **Інструменти**:  
- Brandwatch  
- Hootsuite  
- Sprout Social  

✅ **Переваги**:  
- Великий обсяг даних  
- Можливість швидкого реагування на зміни  

❌ **Недоліки**:  
- Складність у фільтрації релевантної інформації  
- Високий рівень шуму (недостовірних даних)  

---

#### **Web-scraping**  
📌 **Приклад використання**:  
- Отримання інформації про ціни на товари з веб-сайтів  

🛠 **Інструменти**:  
- Beautiful Soup  
- Scrapy  

✅ **Переваги**:  
- Автоматизація процесу збору великих обсягів даних  

❌ **Недоліки**:  
- Правові обмеження  
- Ризик отримання застарілих або неповних даних  

---

#### **Сенсори та IoT**  
📌 **Приклад використання**:  
- Моніторинг якості повітря за допомогою сенсорів  

🛠 **Інструменти**:  
- Arduino  
- Raspberry Pi  

✅ **Переваги**:  
- Збір даних у реальному часі  
- Висока точність вимірювань  

❌ **Недоліки**:  
- Висока вартість обладнання  
- Потреба в технічних знаннях  

---

#### **Державні ресурси**  
📌 **Приклад використання**:  
- Публікація статистичних даних про економічні показники  

🛠 **Інструменти**:  
- Портали відкритих даних (наприклад, data.gov)  

✅ **Переваги**:  
- Дані з офіційних і надійних джерел  

❌ **Недоліки**:  
- Можливі затримки у публікації  
- Обмежена частота оновлення  

---

### **Зберігання даних**  
Система збереження даних є ключовим інструментом для гарантування доступу до інформації, що має суспільну цінність. Вона забезпечує надійність, безпеку та ефективне управління великими масивами даних.
### **Основні підходи до зберігання даних**  

#### **Реляційні бази даних**  
Реляційні бази даних є класичним методом організації інформації у вигляді таблиць, які пов'язані між собою. Вони забезпечують чітку структуру, підтримують цілісність даних і дозволяють легко виконувати запити за допомогою мови SQL.  

#### **Нереляційні (NoSQL) бази даних**  
NoSQL бази даних, такі як **MongoDB** або **Cassandra**, використовують інші підходи до зберігання інформації, наприклад, у вигляді документів, графів або пар ключ-значення. Вони є гнучкішими та підходять для роботи з великими масивами неструктурованих даних.  

#### **Хмарне зберігання**  
Зберігання даних у хмарних сервісах, таких як **AWS**, **Google Cloud** або **Azure**, забезпечує їхню доступність, масштабованість та дозволяє зменшити витрати на власну IT-інфраструктуру.  

#### **Локальне зберігання**  
У деяких випадках дані зберігаються на власних серверах організації. Це забезпечує підвищений рівень безпеки, однак може створювати труднощі у масштабуванні та доступності.  

---

### **Моделі зберігання даних**  

- **Модель "таблиця"** – використовується в реляційних базах даних для організації інформації у вигляді рядків і стовпців.  
- **Модель "документ"** – застосовується в NoSQL базах для зберігання складних структур у форматах JSON або XML.  
- **Модель "граф"** – ідеально підходить для аналізу зв’язків між об’єктами, наприклад, у соціальних мережах (Neo4j).  
- **Модель "ключ-значення"** – використовується для швидкого доступу до даних у вигляді пар "ключ-значення" (Redis, DynamoDB).  

---

### **Методи аналізу даних**  

#### **Описова статистика**  
Дозволяє отримати загальне уявлення про дані за допомогою показників, таких як **середнє значення**, **медіана**, **стандартне відхилення**.  

#### **Інфографіка**  
Візуалізація даних через **графіки**, **діаграми**, **карти**, що полегшує аналіз та виявлення закономірностей.  

#### **Кореляційний аналіз**  
Допомагає визначити взаємозв’язки між змінними.  

#### **Регресійний аналіз**  
Виявляє залежність між змінними та прогнозує можливі результати на основі історичних даних.  

#### **Кластерний аналіз**  
Групує об'єкти з подібними характеристиками, що дозволяє ефективно працювати з великими наборами даних.  

#### **Аналіз часових рядів**  
Досліджує зміни даних у часі, виявляючи **сезонні тренди** та **циклічні коливання**.  

#### **Машинне навчання**  
Використання алгоритмів для автоматичного виявлення закономірностей у даних.  

#### **Текстовий аналіз**  
Допомагає видобувати інформацію з текстових документів та аналізувати зміст.  

#### **Аналіз великих даних (Big Data)**  
Застосування спеціальних технологій для ефективної обробки масивів інформації.  

---

### **Основні етапи обробки даних**  

1. **Збір даних** – отримання інформації з опитувань, сенсорів, веб-сайтів, баз даних тощо.  
2. **Попередня обробка** – очищення від помилок, дублювання та стандартизація форматів.  
3. **Аналіз даних** – застосування статистичних методів, машинного навчання.  
4. **Візуалізація** – представлення результатів у вигляді графіків, діаграм.  
5. **Зберігання** – забезпечення доступу до інформації у надійних базах даних або хмарних платформах.  
6. **Публікація** – відкриття даних через API або веб-портали.  

---

### **Інструменти для обробки даних**  

- **Excel** – для аналізу та візуалізації  
- **Python** (pandas, NumPy) – для аналізу та роботи з даними  
- **SQL** (MySQL, PostgreSQL) – для збереження та обробки реляційних даних  
- **SQLite** – легка база даних для невеликих проєктів  

---

### **Забезпечення доступу до даних**  

📌 **OAuth**  
Стандарт авторизації, який дозволяє додаткам отримувати обмежений доступ без передачі облікових даних.  

📌 **OpenID Connect**  
Протокол, що базується на OAuth 2.0, який спрощує аутентифікацію користувачів через зовнішні сервіси.  

📌 **LDAP (Lightweight Directory Access Protocol)**  
Забезпечує централізоване управління доступом до ресурсів у мережі.  

✅ **Переваги**  
- Гнучкість у налаштуванні  
- Централізоване управління доступом  
- Інтеграція з різними сервісами  

❌ **Недоліки**  
- Можливі ризики безпеки  
- Складність у налаштуванні  

---

### **Порівняння платформ для управління відкритими даними**  

| Платформа	| **Functionality**            	                     | **Usability**                   | **Reliability** | **Performance**        | **Supportability**    |
|-----------|----------------------------------------------------|---------------------------------|-----------------|------------------------|-----------------------|
| CKAN      | Інтеграція з API (реалізована)                     | Інтуїтивно зрозумілий інтерфейс | Стабільна       | Висока продуктивність  | Активна спільнота     |
| DKAN      | Інтеграція з API (реалізована, проте має недоліки) | Зручний для користувачів        | Стабільна       | Помірна продуктивність | Обмежена документація |
| DataHub   | Інтеграція з API (реалізована)                     | Інтуїтивно зрозумілий інтерфейс | Стабільна       | Висока продуктивність  | Активна підтримка     |

---




## Висновки

Система управління відкритими даними є важливим інструментом для забезпечення прозорості, підвищення ефективності та стимулювання інновацій у суспільстві. Вона надає можливість організаціям, державним установам і громадськості вільно отримувати доступ до значущої інформації, що сприяє ухваленню обґрунтованих рішень. Для ефективного впровадження таких систем необхідна інтеграція сучасних технологій, забезпечення безпеки даних та активне залучення користувачів. У результаті відкриті дані можуть стати потужним рушієм соціально-економічного розвитку, сприяючи взаємодії між різними секторами та зміцненню довіри до державних інституцій.

## Посилання

<<<<<<< HEAD

=======
>>>>>>> a7d1eb29
- [Відкриті дані](https://en.wikipedia.org/wiki/Open_data)
- [Збір Даних](https://www.researchgate.net/publication/359596426_Data_Collection_Methods_and_Tools_for_Research_A_Step-by-Step_Guide_to_Choose_Data_Collection_Technique_for_Academic_and_Business_Research_Projects)
- [SQL бази даних](https://en.wikipedia.org/wiki/SQL)
- [Web scraping](https://en.wikipedia.org/wiki/Web_scraping)
- [CKAN](https://docs.ckan.org/en/2.11/)
- [DKAN](https://dkan.readthedocs.io/en/latest/)
- [DataHub](https://datahubproject.io/docs/features)<|MERGE_RESOLUTION|>--- conflicted
+++ resolved
@@ -2,265 +2,142 @@
 
 ## Вступ
 
-<<<<<<< HEAD
+Системи управління відкритими даними створені для зберігання, обробки та надання доступу до публічної інформації у форматі, зручному для використання та подальшого аналізу. У цьому документі будуть розглянуті основні концепції та терміни, визначені ключові підходи до управління відкритими даними, а також проведена оцінка різних систем з урахуванням функціональних і нефункціональних вимог (FURPS).
 
-=======
->>>>>>> a7d1eb29
-Системи управління відкритими даними створені для зберігання, обробки та надання доступу до публічної інформації у форматі, зручному для використання та подальшого аналізу. У цьому документі будуть розглянуті основні концепції та терміни, визначені ключові підходи до управління відкритими даними, а також проведена оцінка різних систем з урахуванням функціональних і нефункціональних вимог (FURPS).
- 
 ## Основні визначення
 
-<<<<<<< HEAD
-
-=======
->>>>>>> a7d1eb29
 ### Відкриті дані  
-Відкриті дані – це інформація, яка надається у вільному доступі для безкоштовного використання, обробки та розповсюдження без обмежень, пов’язаних із авторським правом, патентами чи іншими формами контролю. Такі дані можуть бути використані будь-ким для проведення аналізу, наукових досліджень або розробки нових продуктів і сервісів.  
+Відкриті дані – це інформація, яка надається у вільному доступі для безкоштовного використання, обробки та розповсюдження без обмежень, пов’язаних із авторським правом, патентами чи іншими формами контролю. Такі дані можуть бути використані будь-ким для проведення аналізу, наукових досліджень або розробки нових продуктів і сервісів.
 
 ### База даних  
-База даних – це впорядкована сукупність структурованої інформації, яка зберігається та керується за допомогою системи управління базами даних (СУБД). Вона призначена для збереження, обробки та ефективного управління даними, забезпечуючи їхню доступність та цілісність. Бази даних є фундаментом багатьох додатків, сервісів та інформаційних систем, що працюють із великими обсягами даних. Залежно від специфіки використання розрізняють різні типи баз даних, зокрема реляційні (наприклад, MySQL, PostgreSQL) та нереляційні (наприклад, MongoDB, Cassandra). Вибір типу бази даних залежить від потреб користувача та особливостей інформації, що зберігається.  
+База даних – це впорядкована сукупність структурованої інформації, яка зберігається та керується за допомогою системи управління базами даних (СУБД). Вона призначена для збереження, обробки та ефективного управління даними, забезпечуючи їхню доступність та цілісність. Бази даних є фундаментом багатьох додатків, сервісів та інформаційних систем, що працюють із великими обсягами даних. Залежно від специфіки використання розрізняють різні типи баз даних, зокрема реляційні (наприклад, MySQL, PostgreSQL) та нереляційні (наприклад, MongoDB, Cassandra). Вибір типу бази даних залежить від потреб користувача та особливостей інформації, що зберігається.
 
 ### Система управління відкритими даними (ODMS)  
-Система управління відкритими даними (Open Data Management System, ODMS) – це програмне рішення, яке забезпечує збір, збереження, обробку, публікацію та адміністрування відкритих даних. Вона дає змогу організаціям і державним установам ефективно керувати даними, доступними для загального користування, сприяючи підвищенню прозорості, відповідальності та стимулюючи інновації.  
+Система управління відкритими даними (Open Data Management System, ODMS) – це програмне рішення, яке забезпечує збір, збереження, обробку, публікацію та адміністрування відкритих даних. Вона дає змогу організаціям і державним установам ефективно керувати даними, доступними для загального користування, сприяючи підвищенню прозорості, відповідальності та стимулюючи інновації.
 
 ### API (Інтерфейс програмування додатків)  
-API (Application Programming Interface) – це набір методів та правил, які дозволяють різним програмним компонентам взаємодіяти між собою, обмінюватися даними та викликати функції одне одного. API дає змогу одній програмі або сервісу використовувати можливості іншого без необхідності розуміти внутрішню реалізацію його роботи.  
+API (Application Programming Interface) – це набір методів та правил, які дозволяють різним програмним компонентам взаємодіяти між собою, обмінюватися даними та викликати функції одне одного. API дає змогу одній програмі або сервісу використовувати можливості іншого без необхідності розуміти внутрішню реалізацію його роботи.
 
 ### Метадані  
-Метадані – це інформація про самі дані, яка описує їхні характеристики, структуру, походження та контекст. Вони допомагають у впорядкуванні, пошуку, інтерпретації та ефективному управлінні даними.  
+Метадані – це інформація про самі дані, яка описує їхні характеристики, структуру, походження та контекст. Вони допомагають у впорядкуванні, пошуку, інтерпретації та ефективному управлінні даними.
 
-#### Основні категорії метаданих:  
-- **Описові метадані** – містять відомості про зміст і характеристики даних, допомагаючи користувачам зрозуміти їхнє призначення. Наприклад, це може бути назва набору даних, автор, дата створення, ключові слова тощо.  
-- **Структурні метадані** – визначають організацію та формат даних, включаючи схему бази даних, структуру XML-документів або зв’язки між даними.  
-- **Адміністративні метадані** – містять інформацію, необхідну для управління, обробки та використання даних.  
+#### Основні категорії метаданих  
+- **Описові метадані** – містять відомості про зміст і характеристики даних: назва набору, автор, дата створення, ключові слова тощо.  
+- **Структурні метадані** – визначають організацію та формат даних (схема БД, структура XML‑документів, зв’язки між даними).  
+- **Адміністративні метадані** – інформація, необхідна для управління, обробки та використання даних.
 
-### Об'єктно-реляційне відображення (ORM)  
-Object-Relational Mapping (ORM) – це підхід до взаємодії з базами даних, який дозволяє працювати з даними у вигляді об'єктів у коді, замість використання SQL-запитів. ORM автоматично перетворює об'єкти на реляційні записи та навпаки, спрощуючи доступ до даних і роблячи процес їх обробки зрозумілішим для розробників. Основна концепція ORM полягає в тому, що кожен клас у програмі відповідає певній таблиці в базі даних, а кожен об'єкт цього класу – окремому запису в таблиці.
+### Об'єктно‑реляційне відображення (ORM)  
+Object‑Relational Mapping (ORM) – це підхід до взаємодії з базами даних, який дозволяє працювати з даними у вигляді об'єктів у коді, замість прямого написання SQL‑запитів. ORM автоматично перетворює об'єкти на реляційні записи і навпаки, спрощуючи доступ до даних.
 
 ## Підходи та способи вирішення завдання
 
-<<<<<<< HEAD
+### Збір даних
 
-=======
->>>>>>> a7d1eb29
-### **Збір даних**  
+#### Опитування  
+**Приклад**: Збір інформації про рівень задоволеності клієнтів.  
+**Інструменти**: Google Forms, SurveyMonkey, Typeform  
+**Переваги**: Простота створення, можливість отримати специфічні дані  
+**Недоліки**: Залежність від респондентів, можливість упередженості
 
-#### **Опитування**  
-📌 **Приклад використання**:  
-- Збір інформації про рівень задоволеності клієнтів.  
+#### Аналіз соціальних мереж  
+**Приклад**: Вивчення громадської думки щодо політичних кампаній  
+**Інструменти**: Brandwatch, Hootsuite, Sprout Social  
+**Переваги**: Великий обсяг даних, швидка реакція  
+**Недоліки**: Складність фільтрації, високий «шум»
 
-🛠 **Інструменти**:  
-- Google Forms  
-- SurveyMonkey  
-- Typeform  
+#### Web‑scraping  
+**Приклад**: Моніторинг цін на товари з веб‑сайтів  
+**Інструменти**: Beautiful Soup, Scrapy  
+**Переваги**: Автоматизація збору великих обсягів  
+**Недоліки**: Юридичні обмеження, ризик неактуальних даних
 
-✅ **Переваги**:  
-- Простота у створенні та поширенні  
-- Можливість отримання специфічних даних  
+#### Сенсори та IoT  
+**Приклад**: Моніторинг якості повітря  
+**Інструменти**: Arduino, Raspberry Pi  
+**Переваги**: Дані в реальному часі, точність вимірювань  
+**Недоліки**: Вартість обладнання, технічні знання
 
-❌ **Недоліки**:  
-- Залежність від респондентів  
-- Ризик упередженості у відповідях  
+#### Державні ресурси  
+**Приклад**: Публікація статистики економічних показників  
+**Інструменти**: Портали відкритих даних (напр. data.gov)  
+**Переваги**: Надійні офіційні джерела  
+**Недоліки**: Затримки публікації, обмежена частота оновлення
 
 ---
 
-#### **Аналіз соціальних мереж**  
-📌 **Приклад використання**:  
-- Вивчення громадської думки щодо політичних кампаній  
+### Зберігання даних
 
-🛠 **Інструменти**:  
-- Brandwatch  
-- Hootsuite  
-- Sprout Social  
+#### Основні підходи  
+- **Реляційні БД** (MySQL, PostgreSQL) – таблична модель, SQL, цілісність даних.  
+- **NoSQL БД** (MongoDB, Cassandra) – документи, графи, ключ‑значення; гнучкість із неструктурованими даними.  
+- **Хмарне зберігання** (AWS, GCP, Azure) – масштабованість, економія на власному «залізі».  
+- **Локальне зберігання** – контроль і безпека, але складність масштабування.
 
-✅ **Переваги**:  
-- Великий обсяг даних  
-- Можливість швидкого реагування на зміни  
-
-❌ **Недоліки**:  
-- Складність у фільтрації релевантної інформації  
-- Високий рівень шуму (недостовірних даних)  
+#### Моделі даних  
+- **Таблична** – класичні реляційні БД.  
+- **Документна** – JSON / XML структури.  
+- **Графова** – зв’язки між об’єктами (Neo4j).  
+- **Ключ‑значення** – швидкий доступ (Redis, DynamoDB).
 
 ---
 
-#### **Web-scraping**  
-📌 **Приклад використання**:  
-- Отримання інформації про ціни на товари з веб-сайтів  
+### Методи аналізу даних
 
-🛠 **Інструменти**:  
-- Beautiful Soup  
-- Scrapy  
+- **Описова статистика** – середнє, медіана, σ.  
+- **Візуалізація** – графіки, діаграми, карти.  
+- **Кореляційний аналіз** – взаємозв’язки змінних.  
+- **Регресія** – моделювання залежностей, прогнози.  
+- **Кластеризація** – групування об’єктів за схожістю.  
+- **Часові ряди** – тренди, сезонність.  
+- **Машинне навчання** – автоматичне виявлення закономірностей.  
+- **Текстовий аналіз** – видобування інформації з текстів.  
+- **Big Data** – технології для масивів даних.
 
-✅ **Переваги**:  
-- Автоматизація процесу збору великих обсягів даних  
-
-❌ **Недоліки**:  
-- Правові обмеження  
-- Ризик отримання застарілих або неповних даних  
+#### Етапи обробки  
+1. Збір → 2. Очищення → 3. Аналіз → 4. Візуалізація → 5. Зберігання → 6. Публікація (API, портали).
 
 ---
 
-#### **Сенсори та IoT**  
-📌 **Приклад використання**:  
-- Моніторинг якості повітря за допомогою сенсорів  
+### Інструменти
 
-🛠 **Інструменти**:  
-- Arduino  
-- Raspberry Pi  
-
-✅ **Переваги**:  
-- Збір даних у реальному часі  
-- Висока точність вимірювань  
-
-❌ **Недоліки**:  
-- Висока вартість обладнання  
-- Потреба в технічних знаннях  
+- **Excel** – швидкий аналіз і графіки.  
+- **Python** (pandas, NumPy) – скриптова обробка.  
+- **SQL** (MySQL, PostgreSQL) – запити до реляційних БД.  
+- **SQLite** – легка вбудована БД.
 
 ---
 
-#### **Державні ресурси**  
-📌 **Приклад використання**:  
-- Публікація статистичних даних про економічні показники  
+### Забезпечення доступу
 
-🛠 **Інструменти**:  
-- Портали відкритих даних (наприклад, data.gov)  
+- **OAuth** – делегована авторизація.  
+- **OpenID Connect** – аутентифікація поверх OAuth 2.0.  
+- **LDAP** – централізований каталог користувачів.
 
-✅ **Переваги**:  
-- Дані з офіційних і надійних джерел  
-
-❌ **Недоліки**:  
-- Можливі затримки у публікації  
-- Обмежена частота оновлення  
+Переваги: гнучкість, централізований контроль, інтеграція.  
+Недоліки: складність налаштування, ризики безпеки.
 
 ---
 
-### **Зберігання даних**  
-Система збереження даних є ключовим інструментом для гарантування доступу до інформації, що має суспільну цінність. Вона забезпечує надійність, безпеку та ефективне управління великими масивами даних.
-### **Основні підходи до зберігання даних**  
+### Порівняння платформ (FURPS)
 
-#### **Реляційні бази даних**  
-Реляційні бази даних є класичним методом організації інформації у вигляді таблиць, які пов'язані між собою. Вони забезпечують чітку структуру, підтримують цілісність даних і дозволяють легко виконувати запити за допомогою мови SQL.  
-
-#### **Нереляційні (NoSQL) бази даних**  
-NoSQL бази даних, такі як **MongoDB** або **Cassandra**, використовують інші підходи до зберігання інформації, наприклад, у вигляді документів, графів або пар ключ-значення. Вони є гнучкішими та підходять для роботи з великими масивами неструктурованих даних.  
-
-#### **Хмарне зберігання**  
-Зберігання даних у хмарних сервісах, таких як **AWS**, **Google Cloud** або **Azure**, забезпечує їхню доступність, масштабованість та дозволяє зменшити витрати на власну IT-інфраструктуру.  
-
-#### **Локальне зберігання**  
-У деяких випадках дані зберігаються на власних серверах організації. Це забезпечує підвищений рівень безпеки, однак може створювати труднощі у масштабуванні та доступності.  
+| Платформа | Функціональність | Зручність | Надійність | Продуктивність | Підтримка |
+|-----------|-----------------|-----------|-----------|---------------|-----------|
+| **CKAN**  | API повноцінне, розширення | Інтуїтивний UI | Стабільна | Висока | Активна спільнота |
+| **DKAN**  | API є, але потребує налаштування | Зручний | Стабільна | Середня | Обмежена документація |
+| **DataHub** | Повноцінне API | Інтуїтивний UI | Стабільна | Висока | Активна підтримка |
 
 ---
 
-### **Моделі зберігання даних**  
-
-- **Модель "таблиця"** – використовується в реляційних базах даних для організації інформації у вигляді рядків і стовпців.  
-- **Модель "документ"** – застосовується в NoSQL базах для зберігання складних структур у форматах JSON або XML.  
-- **Модель "граф"** – ідеально підходить для аналізу зв’язків між об’єктами, наприклад, у соціальних мережах (Neo4j).  
-- **Модель "ключ-значення"** – використовується для швидкого доступу до даних у вигляді пар "ключ-значення" (Redis, DynamoDB).  
-
----
-
-### **Методи аналізу даних**  
-
-#### **Описова статистика**  
-Дозволяє отримати загальне уявлення про дані за допомогою показників, таких як **середнє значення**, **медіана**, **стандартне відхилення**.  
-
-#### **Інфографіка**  
-Візуалізація даних через **графіки**, **діаграми**, **карти**, що полегшує аналіз та виявлення закономірностей.  
-
-#### **Кореляційний аналіз**  
-Допомагає визначити взаємозв’язки між змінними.  
-
-#### **Регресійний аналіз**  
-Виявляє залежність між змінними та прогнозує можливі результати на основі історичних даних.  
-
-#### **Кластерний аналіз**  
-Групує об'єкти з подібними характеристиками, що дозволяє ефективно працювати з великими наборами даних.  
-
-#### **Аналіз часових рядів**  
-Досліджує зміни даних у часі, виявляючи **сезонні тренди** та **циклічні коливання**.  
-
-#### **Машинне навчання**  
-Використання алгоритмів для автоматичного виявлення закономірностей у даних.  
-
-#### **Текстовий аналіз**  
-Допомагає видобувати інформацію з текстових документів та аналізувати зміст.  
-
-#### **Аналіз великих даних (Big Data)**  
-Застосування спеціальних технологій для ефективної обробки масивів інформації.  
-
----
-
-### **Основні етапи обробки даних**  
-
-1. **Збір даних** – отримання інформації з опитувань, сенсорів, веб-сайтів, баз даних тощо.  
-2. **Попередня обробка** – очищення від помилок, дублювання та стандартизація форматів.  
-3. **Аналіз даних** – застосування статистичних методів, машинного навчання.  
-4. **Візуалізація** – представлення результатів у вигляді графіків, діаграм.  
-5. **Зберігання** – забезпечення доступу до інформації у надійних базах даних або хмарних платформах.  
-6. **Публікація** – відкриття даних через API або веб-портали.  
-
----
-
-### **Інструменти для обробки даних**  
-
-- **Excel** – для аналізу та візуалізації  
-- **Python** (pandas, NumPy) – для аналізу та роботи з даними  
-- **SQL** (MySQL, PostgreSQL) – для збереження та обробки реляційних даних  
-- **SQLite** – легка база даних для невеликих проєктів  
-
----
-
-### **Забезпечення доступу до даних**  
-
-📌 **OAuth**  
-Стандарт авторизації, який дозволяє додаткам отримувати обмежений доступ без передачі облікових даних.  
-
-📌 **OpenID Connect**  
-Протокол, що базується на OAuth 2.0, який спрощує аутентифікацію користувачів через зовнішні сервіси.  
-
-📌 **LDAP (Lightweight Directory Access Protocol)**  
-Забезпечує централізоване управління доступом до ресурсів у мережі.  
-
-✅ **Переваги**  
-- Гнучкість у налаштуванні  
-- Централізоване управління доступом  
-- Інтеграція з різними сервісами  
-
-❌ **Недоліки**  
-- Можливі ризики безпеки  
-- Складність у налаштуванні  
-
----
-
-### **Порівняння платформ для управління відкритими даними**  
-
-| Платформа	| **Functionality**            	                     | **Usability**                   | **Reliability** | **Performance**        | **Supportability**    |
-|-----------|----------------------------------------------------|---------------------------------|-----------------|------------------------|-----------------------|
-| CKAN      | Інтеграція з API (реалізована)                     | Інтуїтивно зрозумілий інтерфейс | Стабільна       | Висока продуктивність  | Активна спільнота     |
-| DKAN      | Інтеграція з API (реалізована, проте має недоліки) | Зручний для користувачів        | Стабільна       | Помірна продуктивність | Обмежена документація |
-| DataHub   | Інтеграція з API (реалізована)                     | Інтуїтивно зрозумілий інтерфейс | Стабільна       | Висока продуктивність  | Активна підтримка     |
-
----
-
-
-
-
 ## Висновки
 
-Система управління відкритими даними є важливим інструментом для забезпечення прозорості, підвищення ефективності та стимулювання інновацій у суспільстві. Вона надає можливість організаціям, державним установам і громадськості вільно отримувати доступ до значущої інформації, що сприяє ухваленню обґрунтованих рішень. Для ефективного впровадження таких систем необхідна інтеграція сучасних технологій, забезпечення безпеки даних та активне залучення користувачів. У результаті відкриті дані можуть стати потужним рушієм соціально-економічного розвитку, сприяючи взаємодії між різними секторами та зміцненню довіри до державних інституцій.
+Система управління відкритими даними є ключовим інструментом прозорості, підзвітності та інновацій. Її успішне впровадження вимагає сучасних технологій, належного захисту та активної участі користувачів. Відкриті дані сприяють соціально‑економічному розвитку та зміцнюють довіру до державних інституцій.
 
 ## Посилання
 
-<<<<<<< HEAD
-
-=======
->>>>>>> a7d1eb29
-- [Відкриті дані](https://en.wikipedia.org/wiki/Open_data)
-- [Збір Даних](https://www.researchgate.net/publication/359596426_Data_Collection_Methods_and_Tools_for_Research_A_Step-by-Step_Guide_to_Choose_Data_Collection_Technique_for_Academic_and_Business_Research_Projects)
-- [SQL бази даних](https://en.wikipedia.org/wiki/SQL)
-- [Web scraping](https://en.wikipedia.org/wiki/Web_scraping)
-- [CKAN](https://docs.ckan.org/en/2.11/)
-- [DKAN](https://dkan.readthedocs.io/en/latest/)
-- [DataHub](https://datahubproject.io/docs/features)+- [Відкриті дані](https://en.wikipedia.org/wiki/Open_data)  
+- [Методи збору даних](https://www.researchgate.net/publication/359596426_Data_Collection_Methods_and_Tools_for_Research_A_Step-by-Step_Guide_to_Choose_Data_Collection_Technique_for_Academic_and_Business_Research_Projects)  
+- [SQL](https://en.wikipedia.org/wiki/SQL)  
+- [Web scraping](https://en.wikipedia.org/wiki/Web_scraping)  
+- [CKAN Docs](https://docs.ckan.org/en/2.11/)  
+- [DKAN Docs](https://dkan.readthedocs.io/en/latest/)  
+- [DataHub Docs](https://datahubproject.io/docs/features)
